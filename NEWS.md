<<<<<<< HEAD
# SynExtend 1.8.1
* Introduces new `ProtWeaver` class to predict functional association of genes from COGs or gene trees. This implements many algorithms commonly used in the literature, such as MirrorTree and Inverse Potts Models.
* `predict(ProtWeaverObject)` returns a `ProtWeb` class with information on predicted associations. 
* Adds `BlastSeqs` to run BLAST queries on sequences stored as an `XStringSet` or `FASTA` file.
=======
# SynExtend 1.7.12

* Updates to `ExtractBy` function. Methods and inputs simplified and adjusted, and significant improvements to speed.
>>>>>>> 6fc1a573

# SynExtend 1.7.11

* Updated `NucleotideOverlaps` to now correctly registers hits in genes with a large degree of overlap with the immediately preceding gene.
* Fixed aberrant behavior in `BlockExpansion` where contigs with zero features could cause an error in expansion attempts.

# SynExtend 1.7.10

* `BlockReconciliation` now allows for setting either block size or mean PID for reconciliation precedence.

# SynExtend 1.7.9

* Added retention thresholds to `BlockReconciliation`.

# SynExtend 1.7.8

* `BlockExpansion` cases corrected for zero added rows.

# SynExtend 1.7.7

* Improvements to `BlockExpansion` and `BlockReconciliation` functions.

# SynExtend 1.7.5

* Began integration of `DECIPHER`'s `ScoreAlignment` function.

# SynExtend 1.7.4

* Fixed a bug in `PairSummaries` function.

# SynExtend 1.7.3

* Added `BlockExpansion` function.

# SynExtend 1.7.2

* Adjustment in how `PairSummaries` handles default translation tables and GFF derived gene calls.

# SynExtend 1.7.1

* Large changes under the hood to `PairSummaries`.
* Failure to accurately assign neighbors in some cases should now be fixed.
* Extraction of genomic features is now faster.
* `OffSetsAllowed` argument now defaults to `FALSE`. This argument may be dropped in the future in favor of a more complex function post-summary.
* Small edits to `SequenceSimilarity`

# SynExtend 1.5.4

* Added the function `SubSetPairs` that allows for easy trimming of predicted pairs based on conflicting predictions and / or prediction statistics.
* Added the function `EstimageGenomeRearrangements` that generates rearrangement scenarios of large scale genomic events using the double cut and join model.

# SynExtend 1.5.3

* Added the function `SequenceSimilarity` and made improvements to runtime in `DisjointSet`.

# SynExtend 1.4.1

* Fixed a small bug in consensus scores in `PairSummaries` where features facing on different strands had their score computed incorrectly.

# SynExtend 1.3.15

* Changes to concensus score in `PairSummaries`.

# SynExtend 1.3.14

* Major changes to the `PairSummaries` function and minor changes to `NucleotideOverlaps`, `ExtractBy`, and `FindSets`. Adjustments to the model that `PairSummaries` calls on to predict PIDs.

# SynExtend 1.3.13

* `ExtractBy` function has been added. Allows extraction of feature sequences into `XStingSet`s organized by the a `PairSummaries` object or the single linkage clusters implied by pairings within the `PairSummaries` objects.
* `DisjointSet` function added to extract single linkage clusters from a `PairSummaries` object.

# SynExtend 1.3.12

* `PairSummaries` now computes 4-mer distance between predicted pairs.

# SynExtend 1.3.11

* `PairSummaries` now returns a column titled Adjacent that provides the number of directly adjacent neighbor pairs to a predicted pair. Gap filling code adjusted.
* The function `FindSets` has been added and performs single linkage clustering on a pairs list as represented by vectors of integers using the Union-Find algorithm. Long term this function will have a larger wrapper function for user ease of access but will remain exposed.

# SynExtend 1.3.10

* `NucleotideOverlap` now passes it's GeneCalls object forward, allowing `PairSummaries` to forego inclusion of that object as an argument.

# SynExtend 1.3.9

* Minor vignette and suggested package changes.

# SynExtend 1.3.8

* `PairSummaries` now allows users to fill in specific matching gaps in blocks of predicted pairs with the arguments `AllowGaps` and `OffSetsAllowed`.

# SynExtend 1.3.7

* Adjustments to progress bars in both `PairSummaries` and `NucleotideOverlap`.
* PID prediction models in `PairSummaries` adjusted.

# SynExtend 1.3.6

* Contig name matching has been implemented. Scheme expects users to follow NCBI contig naming and gff formats, accepting contig names from gffs directly, and removing the first whitespace and everything thereafter from FASTA headers. Contig name matching can be disabled if users wish, using the argument `AcceptContigNames`, but ensuring that the correct contigs in GeneCalls objects are matched to the appropriate contigs in Synteny objects are then the user's responsibility.

# SynExtend 1.3.5

* `PairSummaries` now translates sequences based on `transl_table` attributes provided by gene calls
* `PairSummaries` now uses a generic model for predicting PID
* `gffToDataFrame` now parses out the `transl_table` attribute

# SynExtend 1.3.2

* Minor changes to `NucleotideOverlap`
* Major changes to `PairSummaries` - can now take in objects of class `Genes` build by the DECIPHER function `FindGenes()`

# SynExtend 0.99.30

* Vignette and help files edited for clarity

# SynExtend 0.99.1

* `SynExtend` submitted to Bioconductor
* Added function `gffToDataFrame`
* Added function `NucleotideOverlap`
* Added function `PairSummaries`<|MERGE_RESOLUTION|>--- conflicted
+++ resolved
@@ -1,13 +1,11 @@
-<<<<<<< HEAD
 # SynExtend 1.8.1
 * Introduces new `ProtWeaver` class to predict functional association of genes from COGs or gene trees. This implements many algorithms commonly used in the literature, such as MirrorTree and Inverse Potts Models.
 * `predict(ProtWeaverObject)` returns a `ProtWeb` class with information on predicted associations. 
 * Adds `BlastSeqs` to run BLAST queries on sequences stored as an `XStringSet` or `FASTA` file.
-=======
+
 # SynExtend 1.7.12
 
 * Updates to `ExtractBy` function. Methods and inputs simplified and adjusted, and significant improvements to speed.
->>>>>>> 6fc1a573
 
 # SynExtend 1.7.11
 
