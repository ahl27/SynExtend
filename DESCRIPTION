--- conflicted
+++ resolved
@@ -1,11 +1,7 @@
 Package: SynExtend
 Type: Package
 Title: Tools for Working With Synteny Objects
-<<<<<<< HEAD
-Version: 1.1.1
-=======
 Version: 1.1.0
->>>>>>> 7af91c7a
 Authors@R: c(
 	person("Nicholas", "Cooley", email = "npc19@pitt.edu", role = c("aut", "cre"), comment = c(ORCID = "0000-0002-6029-304X")),
 	person("Adelle", "Fernando", email = "Adelle.fernando@gmail.com", role = "ctb"),
