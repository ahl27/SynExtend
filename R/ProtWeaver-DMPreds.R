--- conflicted
+++ resolved
@@ -187,11 +187,7 @@
 
 TreeDistance.ProtWeaver <- function(pw, Subset=NULL, Verbose=TRUE,
                                       precalcSubset=NULL, 
-<<<<<<< HEAD
                                       TreeMethods="GRF", JRFk=4, ...){
-=======
-                                      TreeMethods="GRF", JRFk=2, ...){
->>>>>>> 997dea0b
   if (!is.null(precalcSubset))
     subs <- precalcSubset
   else
@@ -209,34 +205,20 @@
   }
   
   
-<<<<<<< HEAD
   bmn <- c("GRF", "RF", "JRF", "Nye", "KF", "RFPVal")
-=======
-  bmn <- c("GRF", "RF", "JRF", "Nye", "KF")
->>>>>>> 997dea0b
   if ('all' %in% TreeMethods){
     bitmask <- rep(TRUE, length(bmn))
   } else {
     bitmask <- rep(FALSE, length(bmn))
     bitmask <- vapply(bmn, \(x) x %in% TreeMethods, logical(1))
   }
-<<<<<<< HEAD
   
   bmn <- bmn[bitmask]
   pairscoresList <- vector('list', length=length(bmn))
   for(i in seq_along(bmn))
     pairscoresList[[i]] <- rep(NA_real_, l*(l-1)/2)
   names(pairscoresList) <- bmn
-  
-=======
-  
-  bmn <- bmn[bitmask]
-  pairscoresList <- vector('list', length=length(bmn))
-  for(i in seq_along(bmn))
-    pairscoresList[[i]] <- rep(NA_real_, l*(l-1)/2)
-  names(pairscoresList) <- bmn
-  
->>>>>>> 997dea0b
+
   ctr <- 0
   pArray <- vector('list', length=l)
   labelsArray <- vector('list', length=l)
@@ -277,16 +259,11 @@
           # GRF
           s <- .Call("GRFInfo", p1, p2, interlabs, FALSE, 0)
           normval <- 0.5*(s[2] + s[3])
-<<<<<<< HEAD
+
           if (is.na(normval) || normval == 0){
             pairscoresList$GRF[ctr+1] <- NA
             #pairscoresList$GRF[ctr+1] <- ifelse(s[1] == 0, 0, 1)
           }
-=======
-          if (is.na(normval) || normval == 0)
-            pairscoresList$GRF[ctr+1] <- NA
-            #pairscoresList$GRF[ctr+1] <- ifelse(s[1] == 0, 0, 1)
->>>>>>> 997dea0b
           else
             pairscoresList$GRF[ctr+1] <- 1 - (normval - s[1]) / normval
         }
@@ -336,7 +313,7 @@
           else
             pairscoresList$KF[ctr+1] <- s[1] / normval
         }
-<<<<<<< HEAD
+
         # p-value of RF Dist
         if (bitmask[6]){
             s <- .Call("RFDist", p1, p2, interlabs)
@@ -354,8 +331,6 @@
               pairscoresList$RFPVal[ctr+1] <- 1 - exp(s)
             }
         }
-=======
->>>>>>> 997dea0b
       }
       ctr <- ctr + 1
       if (Verbose) setTxtProgressBar(pb, ctr)
